--- conflicted
+++ resolved
@@ -19,22 +19,6 @@
    source .venv/bin/activate  # Su Windows usare `.venv\Scripts\activate`
    ```
 
-<<<<<<< HEAD
-2. Installare il supporto opzionale per la TUI su Windows (senza di esso il
-   launcher mostrerà un messaggio di errore e tornerà al menu classico):
-
-   ```bash
-   # Necessario solo su Windows per abilitare il modulo curses
-   pip install windows-curses
-   ```
-
-3. Avviare il programma da terminale e scegliere l'interfaccia desiderata:
-
-   ```bash
-   python app.py
-   ```
-
-=======
 2. Installare il supporto opzionale per la TUI su Windows:
 
    ```bash
@@ -51,18 +35,10 @@
    python app.py
    ```
 
->>>>>>> 153e2b20
    Verrà mostrato un piccolo menu iniziale che permette di accedere sia alla
    versione classica a menu sia alla nuova interfaccia navigabile stile foglio
    di calcolo.
 
-<<<<<<< HEAD
-   Su Windows è anche possibile utilizzare il file `menu_launcher.bat` (basta
-   un doppio clic) per aprire direttamente lo stesso menu senza dover lanciare
-   il comando manualmente.
-
-=======
->>>>>>> 153e2b20
 In alternativa è possibile avviare direttamente una delle due interfacce:
 
 ```bash
