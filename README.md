# Gestionale di magazzino (CLI Python)

Questo progetto fornisce un gestionale di magazzino completo con tre
interfacce: menu testuale classico, tabella navigabile in stile foglio di
calcolo e nuova GUI moderna basata su Tkinter. I dati sono salvati in un
database SQLite (`inventory.db`) e l'app consente di aggiungere, modificare,
cercare, filtrare, visualizzare ed esportare i prodotti presenti in inventario.

## Requisiti

- Python 3.8 o superiore
<<<<<<< HEAD
- Nessuna dipendenza esterna su Linux/macOS.
- Su Windows installare anche `windows-curses` **solo** se si vuole usare
  l'interfaccia a tabella basata su curses. La GUI funziona senza moduli
  aggiuntivi.
=======
- Nessuna dipendenza esterna su Linux/macOS; su Windows installare anche `windows-curses` per usare la TUI
>>>>>>> 1aecb959

## Avvio rapido

1. (Opzionale) Creare ed attivare un ambiente virtuale:

   ```bash
   python -m venv .venv
   source .venv/bin/activate  # Su Windows usare `.venv\Scripts\activate`
   ```

<<<<<<< HEAD
2. Installare il supporto opzionale per la TUI su Windows (senza di esso il
   launcher mostrerà un messaggio di errore e tornerà al menu classico):

   ```bash
   # Necessario solo su Windows per abilitare il modulo curses
   pip install windows-curses
   ```

3. Avviare il programma da terminale e scegliere l'interfaccia desiderata:

   ```bash
   python app.py
   ```

   Verrà mostrato un menu iniziale che permette di accedere alla versione a
   menu testuale, alla tabella navigabile stile foglio di calcolo oppure alla
   nuova interfaccia grafica completa.

   Su Windows è anche possibile utilizzare il file `menu_launcher.bat` (basta
   un doppio clic) per aprire direttamente lo stesso menu senza dover lanciare
   il comando manualmente.

In alternativa è possibile avviare direttamente una delle interfacce:
=======
2. Installare il supporto opzionale per la TUI su Windows:

   ```bash
   # Interfaccia classica a menu testuale
   python inventory_manager.py

   # Interfaccia navigabile stile foglio di calcolo
   python inventory_tui.py
   ```

3. Avviare il programma da terminale e scegliere l'interfaccia desiderata:

   ```bash
   python app.py
   ```

   Verrà mostrato un piccolo menu iniziale che permette di accedere sia alla
   versione classica a menu sia alla nuova interfaccia navigabile stile foglio
   di calcolo.

In alternativa è possibile avviare direttamente una delle due interfacce:
>>>>>>> 1aecb959

```bash
# Interfaccia classica a menu testuale
python inventory_manager.py

<<<<<<< HEAD
# Interfaccia navigabile stile foglio di calcolo (richiede curses)
python inventory_tui.py

# Interfaccia grafica completa (Tkinter)
python inventory_gui.py
=======
# Interfaccia navigabile stile foglio di calcolo
python inventory_tui.py
>>>>>>> 1aecb959
```

Al primo avvio verrà creato automaticamente il database `inventory.db` nella
stessa cartella dello script.

<<<<<<< HEAD
## Interfaccia grafica (GUI)

Il file `inventory_gui.py` offre un'esperienza simile a un gestionale desktop,
con una finestra principale che mostra l'inventario in una griglia ordinabile,
filtrabile e ricercabile. Una barra strumenti consente di:

- Aggiungere, modificare o eliminare prodotti tramite finestre di dialogo
  dedicate;
- Filtrare rapidamente per categoria, posizione o parole chiave;
- Evidenziare e isolare gli articoli sotto scorta scegliendo la soglia
  desiderata;
- Esportare in CSV con un clic e consultare il valore economico sia filtrato
  sia totale direttamente nella barra di stato.

Tutte le operazioni sono disponibili con il mouse o la tastiera ed è possibile
doppio cliccare su una riga per modificarla.

=======
>>>>>>> 1aecb959
## Interfaccia a tabella

Il file `inventory_tui.py` fornisce un'interfaccia curses che presenta
l'inventario in una tabella navigabile con tastiera. Le frecce permettono di
scorrere le righe, mentre i comandi mostrati nel piè di pagina consentono di
aggiungere, modificare, filtrare ed esportare i dati senza uscire dalla vista
principale. L'interfaccia ricorda l'esperienza di consultazione tipica dei
fogli di calcolo pur rimanendo interamente in ambiente terminale.

## Funzionalità principali

- **Aggiungi prodotto**: inserisce un nuovo articolo con codice univoco,
  nome, descrizione, categoria, quantità, prezzo unitario e posizione fisica.
- **Visualizza inventario**: mostra una tabella riepilogativa con possibilità
  di ordinare per codice, nome, quantità, prezzo, categoria o posizione.
- **Aggiorna prodotto**: consente di modificare qualsiasi campo di un
  articolo esistente selezionandolo tramite ID.
- **Elimina prodotto**: rimuove un articolo dal database.
- **Ricerca**: filtra gli articoli per codice o nome con supporto
  all'ordinamento.
- **Filtri**: permette di visualizzare solo gli articoli di una certa
  categoria o collocazione.
- **Controllo scorte**: individua gli articoli la cui quantità è inferiore o
  uguale ad una soglia definita dall'utente.
- **Valore totale**: calcola il valore economico complessivo dell'inventario.
- **Esportazione CSV**: crea un file CSV con tutti i dati, comprensivo del
  valore totale (quantità × prezzo) per ogni articolo.

## Struttura del database

La tabella `products` viene creata automaticamente con i seguenti campi:

- `id` (INTEGER PRIMARY KEY AUTOINCREMENT)
- `code` (TEXT UNIQUE)
- `name` (TEXT NOT NULL)
- `description` (TEXT)
- `category` (TEXT)
- `quantity` (INTEGER NOT NULL)
- `price` (REAL NOT NULL)
- `location` (TEXT)

## Suggerimenti d'uso

- Utilizzare il campo "ID" mostrato nella tabella dell'inventario per
  aggiornare o eliminare rapidamente gli articoli.
- Per importi con decimali è possibile usare sia il punto che la virgola.
- I file CSV esportati sono salvati nella cartella corrente e possono essere
  aperti con qualsiasi editor di testo o software per fogli di calcolo.

## Miglioramenti futuri

Possibili estensioni comprendono il supporto multiutente con autenticazione,
una sezione dedicata ai fornitori e agli ordini, l'esportazione in formato
Excel/PDF e un sistema di notifiche automatiche per le scorte critiche.<|MERGE_RESOLUTION|>--- conflicted
+++ resolved
@@ -9,14 +9,7 @@
 ## Requisiti
 
 - Python 3.8 o superiore
-<<<<<<< HEAD
-- Nessuna dipendenza esterna su Linux/macOS.
-- Su Windows installare anche `windows-curses` **solo** se si vuole usare
-  l'interfaccia a tabella basata su curses. La GUI funziona senza moduli
-  aggiuntivi.
-=======
 - Nessuna dipendenza esterna su Linux/macOS; su Windows installare anche `windows-curses` per usare la TUI
->>>>>>> 1aecb959
 
 ## Avvio rapido
 
@@ -27,31 +20,6 @@
    source .venv/bin/activate  # Su Windows usare `.venv\Scripts\activate`
    ```
 
-<<<<<<< HEAD
-2. Installare il supporto opzionale per la TUI su Windows (senza di esso il
-   launcher mostrerà un messaggio di errore e tornerà al menu classico):
-
-   ```bash
-   # Necessario solo su Windows per abilitare il modulo curses
-   pip install windows-curses
-   ```
-
-3. Avviare il programma da terminale e scegliere l'interfaccia desiderata:
-
-   ```bash
-   python app.py
-   ```
-
-   Verrà mostrato un menu iniziale che permette di accedere alla versione a
-   menu testuale, alla tabella navigabile stile foglio di calcolo oppure alla
-   nuova interfaccia grafica completa.
-
-   Su Windows è anche possibile utilizzare il file `menu_launcher.bat` (basta
-   un doppio clic) per aprire direttamente lo stesso menu senza dover lanciare
-   il comando manualmente.
-
-In alternativa è possibile avviare direttamente una delle interfacce:
-=======
 2. Installare il supporto opzionale per la TUI su Windows:
 
    ```bash
@@ -73,47 +41,18 @@
    di calcolo.
 
 In alternativa è possibile avviare direttamente una delle due interfacce:
->>>>>>> 1aecb959
 
 ```bash
 # Interfaccia classica a menu testuale
 python inventory_manager.py
 
-<<<<<<< HEAD
-# Interfaccia navigabile stile foglio di calcolo (richiede curses)
-python inventory_tui.py
-
-# Interfaccia grafica completa (Tkinter)
-python inventory_gui.py
-=======
 # Interfaccia navigabile stile foglio di calcolo
 python inventory_tui.py
->>>>>>> 1aecb959
 ```
 
 Al primo avvio verrà creato automaticamente il database `inventory.db` nella
 stessa cartella dello script.
 
-<<<<<<< HEAD
-## Interfaccia grafica (GUI)
-
-Il file `inventory_gui.py` offre un'esperienza simile a un gestionale desktop,
-con una finestra principale che mostra l'inventario in una griglia ordinabile,
-filtrabile e ricercabile. Una barra strumenti consente di:
-
-- Aggiungere, modificare o eliminare prodotti tramite finestre di dialogo
-  dedicate;
-- Filtrare rapidamente per categoria, posizione o parole chiave;
-- Evidenziare e isolare gli articoli sotto scorta scegliendo la soglia
-  desiderata;
-- Esportare in CSV con un clic e consultare il valore economico sia filtrato
-  sia totale direttamente nella barra di stato.
-
-Tutte le operazioni sono disponibili con il mouse o la tastiera ed è possibile
-doppio cliccare su una riga per modificarla.
-
-=======
->>>>>>> 1aecb959
 ## Interfaccia a tabella
 
 Il file `inventory_tui.py` fornisce un'interfaccia curses che presenta
